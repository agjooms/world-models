""" Training VAE """
import argparse
from os.path import join, exists
from os import mkdir

import torch
import torch.utils.data
from torch import optim
from torch.nn import functional as F
from torchvision import transforms
from torchvision.utils import save_image

from models.vae import VAE

from utils import save_checkpoint
from utils import LSIZE, RED_SIZE
from data.utils import RolloutObservationDataset

parser = argparse.ArgumentParser(description='VAE Trainer')
parser.add_argument('--batch-size', type=int, default=32, metavar='N',
                    help='input batch size for training (default: 32)')
parser.add_argument('--epochs', type=int, default=1000, metavar='N',
                    help='number of epochs to train (default: 10)')
parser.add_argument('--logdir', type=str, help='Directory where results are logged')
parser.add_argument('--noreload', action='store_true',
                    help='Best model is not reloaded if specified')
parser.add_argument('--nosamples', action='store_true',
                    help='Does not save samples during training if specified')


args = parser.parse_args()
cuda = torch.cuda.is_available()


torch.manual_seed(123)

device = torch.device("cuda" if cuda else "cpu")


transform_train = transforms.Compose([
    transforms.ToPILImage(),
    transforms.Resize((RED_SIZE, RED_SIZE)),
    transforms.RandomHorizontalFlip(),
    transforms.ToTensor(),
])

transform_test = transforms.Compose([
    transforms.ToPILImage(),
    transforms.Resize((RED_SIZE, RED_SIZE)),
    transforms.ToTensor(),
])

dataset_train = RolloutObservationDataset('datasets/carracing',
                                          transform_train, train=True)
dataset_test = RolloutObservationDataset('datasets/carracing',
                                         transform_test, train=False)
train_loader = torch.utils.data.DataLoader(
    dataset_train, batch_size=args.batch_size, shuffle=True, num_workers=2)
test_loader = torch.utils.data.DataLoader(
    dataset_test, batch_size=args.batch_size, shuffle=True, num_workers=2)


model = VAE(3, LSIZE).to(device)
optimizer = optim.Adam(model.parameters())
scheduler = optim.lr_scheduler.ReduceLROnPlateau(optimizer, 'min', factor=0.5, patience=5)

# Reconstruction + KL divergence losses summed over all elements and batch
def loss_function(recon_x, x, mu, logsigma):
    """ VAE loss function """
    BCE = F.mse_loss(recon_x, x, size_average=False)

    # see Appendix B from VAE paper:
    # Kingma and Welling. Auto-Encoding Variational Bayes. ICLR, 2014
    # https://arxiv.org/abs/1312.6114
    # 0.5 * sum(1 + log(sigma^2) - mu^2 - sigma^2)
    KLD = -0.5 * torch.sum(1 + 2 * logsigma - mu.pow(2) - (2 * logsigma).exp())
    return BCE + KLD


def train(epoch):
    """ One training epoch """
    model.train()
    dataset_train.load_next_buffer()
    train_loss = 0
    for batch_idx, data in enumerate(train_loader):
        data = data.to(device)
        optimizer.zero_grad()
        recon_batch, mu, logvar = model(data)
        loss = loss_function(recon_batch, data, mu, logvar)
        loss.backward()
        train_loss += loss.item()
        optimizer.step()
        if batch_idx % 20 == 0:
            print('Train Epoch: {} [{}/{} ({:.0f}%)]\tLoss: {:.6f}'.format(
                epoch, batch_idx * len(data), len(train_loader.dataset),
                100. * batch_idx / len(train_loader),
                loss.item() / len(data)))

    print('====> Epoch: {} Average loss: {:.4f}'.format(
        epoch, train_loss / len(train_loader.dataset)))


def test():
    """ One test epoch """
    model.eval()
    dataset_test.load_next_buffer()
    test_loss = 0
    with torch.no_grad():
        for data in test_loader:
            data = data.to(device)
            recon_batch, mu, logvar = model(data)
            test_loss += loss_function(recon_batch, data, mu, logvar).item()

    test_loss /= len(test_loader.dataset)
    print('====> Test set loss: {:.4f}'.format(test_loss))
    return test_loss

# check vae dir exists, if not, create it
vae_dir = join(args.logdir, 'vae')
if not exists(vae_dir):
    mkdir(vae_dir)
    mkdir(join(vae_dir, 'samples'))

reload_file = join(vae_dir, 'best.tar')
if not args.noreload and exists(reload_file):
    state = torch.load(reload_file)
    print("Reloading model at epoch {}"
          ", with test error {}".format(
              state['epoch'],
              state['precision']))
    model.load_state_dict(state['state_dict'])
    optimizer.load_state_dict(state['optimizer'])

cur_best = None
                    
for epoch in range(1, args.epochs + 1):
    train(epoch)
    test_loss = test()
    scheduler.step(test_loss)
    
    # checkpointing
    best_filename = join(vae_dir, 'best.tar')
    filename = join(vae_dir, 'checkpoint.tar')
    is_best = not cur_best or test_loss < cur_best
    if is_best:
        cur_best = test_loss

    save_checkpoint({
        'epoch': epoch,
        'state_dict': model.state_dict(),
        'precision': test_loss,
        'optimizer': optimizer.state_dict()
    }, is_best, filename, best_filename)

<<<<<<< HEAD
    if not args.nosamples:
        with torch.no_grad():
            sample = torch.randn(64, 32).to(device)
            sample = model.decoder(sample).cpu()
            save_image(sample.view(64, 3, 64, 64),
                       join(vae_dir, 'samples/sample_' + str(epoch) + '.png'))
=======
    with torch.no_grad():
        sample = torch.randn(RED_SIZE, LSIZE).to(device)
        sample = model.decoder(sample).cpu()
        save_image(sample.view(64, 3, RED_SIZE, RED_SIZE),
                   join(vae_dir, 'samples/sample_' + str(epoch) + '.png'))
>>>>>>> 09053467
<|MERGE_RESOLUTION|>--- conflicted
+++ resolved
@@ -152,17 +152,11 @@
         'optimizer': optimizer.state_dict()
     }, is_best, filename, best_filename)
 
-<<<<<<< HEAD
     if not args.nosamples:
         with torch.no_grad():
-            sample = torch.randn(64, 32).to(device)
+            sample = torch.randn(RED_SIZE, LSIZE).to(device)
             sample = model.decoder(sample).cpu()
-            save_image(sample.view(64, 3, 64, 64),
+            save_image(sample.view(64, 3, RED_SIZE, RED_SIZE),
                        join(vae_dir, 'samples/sample_' + str(epoch) + '.png'))
-=======
-    with torch.no_grad():
-        sample = torch.randn(RED_SIZE, LSIZE).to(device)
-        sample = model.decoder(sample).cpu()
-        save_image(sample.view(64, 3, RED_SIZE, RED_SIZE),
-                   join(vae_dir, 'samples/sample_' + str(epoch) + '.png'))
->>>>>>> 09053467
+
+        